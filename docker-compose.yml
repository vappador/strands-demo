services:
  agent:
    build:
      context: .
    container_name: strands-codeops-agent
    env_file:
      - .env
    environment:
      # Logs & timeline
      LOG_LEVEL: ${LOG_LEVEL:-DEBUG}
      VERBOSE_RUN: ${VERBOSE_RUN:-1}

      # Force non-AWS provider & block IMDS noise
      AWS_EC2_METADATA_DISABLED: "true"
      AWS_METADATA_SERVICE_TIMEOUT: "1"
      AWS_METADATA_SERVICE_NUM_ATTEMPTS: "1"
      BOTO_CONFIG: /dev/null

      # Model routing -> Ollama on the host
      STRANDS_MODEL_PROVIDER: "ollama"
      OLLAMA_HOST: "http://host.docker.internal:11434"
      STRANDS_MODEL: "${STRANDS_MODEL:-qwen2.5-coder:3b}"

    # Helps Linux users; harmless on macOS
    extra_hosts:
      - "host.docker.internal:host-gateway"

    command: uvicorn fastapi_app:app --host 0.0.0.0 --port 8088 --reload
    working_dir: /workspace
    ports:
      - "8088:8088"
    volumes:
      - ./:/workspace
      - ./templates:/workspace/templates:ro
      - ./jobs:/workspace/jobs
      - /var/run/docker.sock:/var/run/docker.sock

    # Healthcheck: app AND Ollama must both be up
    healthcheck:
      test:
        [
          "CMD-SHELL",
          "curl -sf http://localhost:8088/health >/dev/null && OURL=$${OLLAMA_HOST:-http://host.docker.internal:11434} && curl -sf \"$${OURL}/api/tags\" >/dev/null"
        ]
      interval: 10s
      timeout: 5s
      retries: 12
      start_period: 10s

    restart: unless-stopped
    tty: true
    stdin_open: true

    # Compose v2.22+ — live sync/rebuild
    develop:
      watch:
        - path: .
          target: /workspace
          action: sync
          ignore:
            - .git/
            - .idea/
            - .vscode/
            - __pycache__/
            - "**/*.pyc"
            - .pytest_cache/
            - jobs/
            - .venv/
<<<<<<< HEAD
            - jobs/*
        # 2) Rebuild the image if Python deps or base image change
=======
>>>>>>> 2a9b4f0b
        - path: requirements.txt
          action: rebuild
        - path: Dockerfile
          action: rebuild
        - path: templates
          target: /workspace/templates
          action: sync<|MERGE_RESOLUTION|>--- conflicted
+++ resolved
@@ -66,11 +66,9 @@
             - .pytest_cache/
             - jobs/
             - .venv/
-<<<<<<< HEAD
             - jobs/*
         # 2) Rebuild the image if Python deps or base image change
-=======
->>>>>>> 2a9b4f0b
+
         - path: requirements.txt
           action: rebuild
         - path: Dockerfile
